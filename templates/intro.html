<!DOCTYPE html>
<html lang="en">
<head>
  <meta charset="UTF-8" />
  <meta name="viewport" content="width=device-width, initial-scale=1.0" />
  <title>Your AI Career Path</title>
<<<<<<< HEAD
  <link href="https://fonts.googleapis.com/css2?family=Orbitron:wght@400;500;700&display=swap" rel="stylesheet" />
  <link rel="stylesheet" href="style.css" />
=======
  <link href="https://fonts.googleapis.com/css2?family=Orbitron:wght@400;500;700&display=swap" rel="stylesheet">
  <link rel="stylesheet" href="/static/css/style.css" />
>>>>>>> 8b98fb6b
</head>

<body>

  <nav class="glass-nav">
    <ul>
      <li><a href="#">Home</a></li>
      <li><a href="input.html">Start Quiz</a></li>
      <li><a href ="#features">Features</a></li>
      <li><a href="about.html">About</a></li>
    </ul>
  </nav>

  <main class="page-content">
    <section class="glass-card">
      <h1 class="title">Discover Your Ideal Career Path</h1>
      <p class="subtitle">
        Tired of guessing what career suits you best?  Our intelligent system uses your
        <strong>interests</strong>, <strong>skills</strong>, and <strong>personality</strong> to match you with ideal careers.
      </p>
      <p class="subtitle " >
        Simply answer a few questions and let our system do the thinking. Your future is just a few clicks away.
      </p>
      <button onclick="window.location.href='input.html'">Get Started</button>
    </section>

    <section id="features" class="glass-card2">
      <h1 class="title">How does AI enhance career decision-making?</h1>
      <div class="grid-container">
        <div class="nested-glass-card fade-in">
          <h2 class="subtitle">Learning Resources</h2>
          <p class="subtitle">
            AI-driven recommendations for educational content including curated courses, top-rated books, and recognized certifications.
          </p>
        </div>

<<<<<<< HEAD
        <div class="nested-glass-card fade-in">
          <h2 class="subtitle">Role Matching</h2>
          <p class="subtitle">
            AI analyzes user skills and interests to recommend career paths that align with real-world job roles, increasing relevance and fit.
          </p>
        </div>
=======
    <button onclick="window.location.href='/form'">Get Started</button>
  </section>
>>>>>>> 8b98fb6b

        <div class="nested-glass-card fade-in">
          <h2 class="subtitle">Market Trends Insight</h2>
          <p class="subtitle">
            AI tracks evolving job market trends to prioritize in-demand careers, helping users make future-proof decisions.
          </p>
        </div>

        <div class="nested-glass-card fade-in">
          <h2 class="subtitle">Personalized Roadmaps</h2>
          <p class="subtitle">
            Based on user profiles, AI creates step-by-step career plans with goals, milestones, and role-specific advice for smooth progression.
          </p>
        </div>
      </div>
    </section>
  </main>

  <button id="backToTop" title="Go to top">⬆️ Back to Top</button>

  <script>
    window.onload = function () {
      const btn = document.getElementById("backToTop");
      window.addEventListener("scroll", function () {
        btn.style.display = window.scrollY > 100 ? "block" : "none";
      });
      btn.addEventListener("click", function () {
        window.scrollTo({ top: 0, behavior: "smooth" });
      });
    };
  </script>
</body>
</html>
<|MERGE_RESOLUTION|>--- conflicted
+++ resolved
@@ -4,38 +4,26 @@
   <meta charset="UTF-8" />
   <meta name="viewport" content="width=device-width, initial-scale=1.0" />
   <title>Your AI Career Path</title>
-<<<<<<< HEAD
-  <link href="https://fonts.googleapis.com/css2?family=Orbitron:wght@400;500;700&display=swap" rel="stylesheet" />
-  <link rel="stylesheet" href="style.css" />
-=======
   <link href="https://fonts.googleapis.com/css2?family=Orbitron:wght@400;500;700&display=swap" rel="stylesheet">
-  <link rel="stylesheet" href="/static/css/style.css" />
->>>>>>> 8b98fb6b
+  <link rel="stylesheet" href="css/style.css" />
 </head>
 
 <body>
 
-  <nav class="glass-nav">
-    <ul>
-      <li><a href="#">Home</a></li>
-      <li><a href="input.html">Start Quiz</a></li>
-      <li><a href ="#features">Features</a></li>
-      <li><a href="about.html">About</a></li>
-    </ul>
-  </nav>
+  <section class="glass-card">
+    <h1 class="title">Discover Your Ideal Career Path</h1>
 
-  <main class="page-content">
-    <section class="glass-card">
-      <h1 class="title">Discover Your Ideal Career Path</h1>
-      <p class="subtitle">
-        Tired of guessing what career suits you best?  Our intelligent system uses your
-        <strong>interests</strong>, <strong>skills</strong>, and <strong>personality</strong> to match you with ideal careers.
-      </p>
-      <p class="subtitle " >
-        Simply answer a few questions and let our system do the thinking. Your future is just a few clicks away.
-      </p>
-      <button onclick="window.location.href='input.html'">Get Started</button>
-    </section>
+    <p class="subtitle fade-in">
+      Tired of guessing what career suits you best? 🚀 Our intelligent system uses your
+      <strong>interests</strong>, <strong>skills</strong>, and <strong>personality</strong> to match you with ideal careers.
+    </p>
+
+    <p class="subtitle fade-in">
+      Simply answer a few questions and let our system do the thinking. Your future is just a few clicks away.
+    </p>
+
+    <button onclick="window.location.href='input.html'">Get Started</button>
+  </section>
 
     <section id="features" class="glass-card2">
       <h1 class="title">How does AI enhance career decision-making?</h1>
@@ -47,17 +35,12 @@
           </p>
         </div>
 
-<<<<<<< HEAD
         <div class="nested-glass-card fade-in">
           <h2 class="subtitle">Role Matching</h2>
           <p class="subtitle">
             AI analyzes user skills and interests to recommend career paths that align with real-world job roles, increasing relevance and fit.
           </p>
         </div>
-=======
-    <button onclick="window.location.href='/form'">Get Started</button>
-  </section>
->>>>>>> 8b98fb6b
 
         <div class="nested-glass-card fade-in">
           <h2 class="subtitle">Market Trends Insight</h2>
