<!DOCTYPE html>
<html lang="en">
<head>
  <meta charset="UTF-8" />
  <meta name="viewport" content="width=device-width, initial-scale=1.0" />
  <title>Your AI Career Path</title>
<<<<<<< HEAD
  <link href="https://fonts.googleapis.com/css2?family=Orbitron:wght@400;500;700&display=swap" rel="stylesheet" />
 <link rel="stylesheet" href="css/style.css" />
=======
  <link href="https://fonts.googleapis.com/css2?family=Orbitron:wght@400;500;700&display=swap" rel="stylesheet">
  <style>
    :root {
      --glass-color: #1a1b22;
      --text-color: #e0e0e0;
      --bg-color: #1c1e24;
      --highlight: #00688B;
      --accent: #00c2ff;
      --shadow: 0 12px 28px rgba(0, 255, 255, 0.15);
    }

    * {
      box-sizing: border-box;
    }

    body {
      margin: 0;
      padding: 0;
      font-family: 'Orbitron', sans-serif;
      background-color: var(--bg-color);
      color: var(--text-color);
      min-height: 100vh;
      display: flex;
      flex-direction: column;
      align-items: center;
      justify-content: flex-start;
      padding: 2rem 1rem;
    }

    .glass-card {
      background: var(--glass-color);
      backdrop-filter: blur(12px);
      -webkit-backdrop-filter: blur(12px);
      border-radius: 20px;
      border: 1px solid rgba(255, 255, 255, 0.2);
      box-shadow: var(--shadow);
      padding: 2rem;
      margin: 1.5rem 0;
      width: 100%;
      max-width: 800px;
      animation: fadeIn 1.2s ease-in;
    }

    .title {
      font-size: clamp(2rem, 5vw, 2.8rem);
      color: var(--accent);
      text-align: center;
      background: linear-gradient(90deg, var(--accent), #00ffe0);
      -webkit-background-clip: text;
      background-clip: text;
      -webkit-text-fill-color: transparent;
      margin-bottom: 1.5rem;
      text-shadow: 0 0 10px rgba(0, 245, 255, 0.5);
    }

    .subtitle {
      font-size: 1.05rem;
      line-height: 1.7;
      margin-bottom: 1rem;
      color: var(--text-color);
    }

    .glass-section {
      background: rgba(255, 255, 255, 0.03);
      border-radius: 16px;
      border: 1px solid rgba(255, 255, 255, 0.1);
      padding: 1rem 1.2rem;
      margin-bottom: 1.2rem;
      box-shadow: 0 8px 20px rgba(0, 255, 255, 0.05);
    }

    .glass-section h2 {
      font-size: 1.2rem;
      color: var(--accent);
      margin-bottom: 0.5rem;
    }

    button {
      background: linear-gradient(45deg, #00c6ff, #0072ff);
      border: none;
      color: white;
      padding: 14px 28px;
      font-size: 1.1rem;
      border-radius: 50px;
      cursor: pointer;
      transition: all 0.3s ease;
      font-family: 'Orbitron', sans-serif;
      font-weight: bold;
      margin-top: 1.5rem;
      display: block;
      margin-left: auto;
      margin-right: auto;
      box-shadow: 0 4px 15px rgba(0, 198, 255, 0.4);
    }

    button:hover {
      transform: translateY(-3px);
      box-shadow: 0 6px 20px rgba(0, 198, 255, 0.6);
    }

    @keyframes fadeIn {
      from { opacity: 0; transform: translateY(20px); }
      to { opacity: 1; transform: translateY(0); }
    }

    @media (max-width: 600px) {
      .title {
        font-size: 1.7rem;
      }
      .glass-card {
        padding: 1.5rem;
      }
      button {
        padding: 12px 20px;
        font-size: 1rem;
      }
    }
  </style>
>>>>>>> d9367e6e
</head>

<body>

  <nav class="glass-nav">
    <ul>
      <li><a href="#">Home</a></li>
      <li><a href="input.html">Start Quiz</a></li>
      <li><a href ="#features">Features</a></li>
      <li><a href="about.html">About</a></li>
    </ul>
  </nav>

  <main class="page-content">
    <section class="glass-card">
      <h1 class="title">Discover Your Ideal Career Path</h1>
      <p class="subtitle">
        Tired of guessing what career suits you best?  Our intelligent system uses your
        <strong>interests</strong>, <strong>skills</strong>, and <strong>personality</strong> to match you with ideal careers.
      </p>
      <p class="subtitle " >
        Simply answer a few questions and let our system do the thinking. Your future is just a few clicks away.
      </p>
      <button onclick="window.location.href='input.html'">Get Started</button>
    </section>

<<<<<<< HEAD
    <section id="features" class="glass-card2">
      <h1 class="title">How does AI enhance career decision-making?</h1>
      <div class="grid-container">
        <div class="nested-glass-card fade-in">
          <h2 class="subtitle">Learning Resources</h2>
          <p class="subtitle">
            AI-driven recommendations for educational content including curated courses, top-rated books, and recognized certifications.
          </p>
        </div>

        <div class="nested-glass-card fade-in">
          <h2 class="subtitle">Role Matching</h2>
          <p class="subtitle">
            AI analyzes user skills and interests to recommend career paths that align with real-world job roles, increasing relevance and fit.
          </p>
        </div>

        <div class="nested-glass-card fade-in">
          <h2 class="subtitle">Market Trends Insight</h2>
          <p class="subtitle">
            AI tracks evolving job market trends to prioritize in-demand careers, helping users make future-proof decisions.
          </p>
        </div>

        <div class="nested-glass-card fade-in">
          <h2 class="subtitle">Personalized Roadmaps</h2>
          <p class="subtitle">
            Based on user profiles, AI creates step-by-step career plans with goals, milestones, and role-specific advice for smooth progression.
          </p>
        </div>
      </div>
    </section>
  </main>

  <button id="backToTop" title="Go to top">⬆️ Back to Top</button>

  <script>
    window.onload = function () {
      const btn = document.getElementById("backToTop");
      window.addEventListener("scroll", function () {
        btn.style.display = window.scrollY > 100 ? "block" : "none";
      });
      btn.addEventListener("click", function () {
        window.scrollTo({ top: 0, behavior: "smooth" });
      });
    };
=======
    <button onclick="window.location.href='/form'">Get Started</button>
  </section>

  <section class="glass-card">
    <h1 class="title">How does AI enhance career decision-making?</h1>

    <div class="glass-section">
      <h2>Learning Resources</h2>
      <p class="subtitle">
        AI-driven recommendations for educational content including curated courses, top-rated books, and recognized certifications.
      </p>
    </div>

    <div class="glass-section">
      <h2>Role Matching</h2>
      <p class="subtitle">
        AI analyzes user skills and interests to recommend career paths that align with real-world job roles, increasing relevance and fit.
      </p>
    </div>

    <div class="glass-section">
      <h2>Market Trends Insight</h2>
      <p class="subtitle">
        AI tracks evolving job market trends to prioritize in-demand careers, helping users make future-proof decisions.
      </p>
    </div>

    <div class="glass-section">
      <h2>Personalized Roadmaps</h2>
      <p class="subtitle">
        Based on user profiles, AI creates step-by-step career plans with goals, milestones, and role-specific advice for smooth progression.
      </p>
    </div>
  </section>

  <script>
    function checkPath() {
      fetch('templates/form.html')
        .then(response => {
          if (response.ok) {
            alert('File exists! Redirecting...');
            window.location.href = 'templates/form.html';
          } else {
            alert('Error: File not found at templates/form.html');
          }
        })
        .catch(error => {
          alert('Network error: ' + error.message);
        });
    }
>>>>>>> d9367e6e
  </script>

</body>
</html>
<|MERGE_RESOLUTION|>--- conflicted
+++ resolved
@@ -4,254 +4,65 @@
   <meta charset="UTF-8" />
   <meta name="viewport" content="width=device-width, initial-scale=1.0" />
   <title>Your AI Career Path</title>
-<<<<<<< HEAD
-  <link href="https://fonts.googleapis.com/css2?family=Orbitron:wght@400;500;700&display=swap" rel="stylesheet" />
- <link rel="stylesheet" href="css/style.css" />
-=======
   <link href="https://fonts.googleapis.com/css2?family=Orbitron:wght@400;500;700&display=swap" rel="stylesheet">
-  <style>
-    :root {
-      --glass-color: #1a1b22;
-      --text-color: #e0e0e0;
-      --bg-color: #1c1e24;
-      --highlight: #00688B;
-      --accent: #00c2ff;
-      --shadow: 0 12px 28px rgba(0, 255, 255, 0.15);
-    }
-
-    * {
-      box-sizing: border-box;
-    }
-
-    body {
-      margin: 0;
-      padding: 0;
-      font-family: 'Orbitron', sans-serif;
-      background-color: var(--bg-color);
-      color: var(--text-color);
-      min-height: 100vh;
-      display: flex;
-      flex-direction: column;
-      align-items: center;
-      justify-content: flex-start;
-      padding: 2rem 1rem;
-    }
-
-    .glass-card {
-      background: var(--glass-color);
-      backdrop-filter: blur(12px);
-      -webkit-backdrop-filter: blur(12px);
-      border-radius: 20px;
-      border: 1px solid rgba(255, 255, 255, 0.2);
-      box-shadow: var(--shadow);
-      padding: 2rem;
-      margin: 1.5rem 0;
-      width: 100%;
-      max-width: 800px;
-      animation: fadeIn 1.2s ease-in;
-    }
-
-    .title {
-      font-size: clamp(2rem, 5vw, 2.8rem);
-      color: var(--accent);
-      text-align: center;
-      background: linear-gradient(90deg, var(--accent), #00ffe0);
-      -webkit-background-clip: text;
-      background-clip: text;
-      -webkit-text-fill-color: transparent;
-      margin-bottom: 1.5rem;
-      text-shadow: 0 0 10px rgba(0, 245, 255, 0.5);
-    }
-
-    .subtitle {
-      font-size: 1.05rem;
-      line-height: 1.7;
-      margin-bottom: 1rem;
-      color: var(--text-color);
-    }
-
-    .glass-section {
-      background: rgba(255, 255, 255, 0.03);
-      border-radius: 16px;
-      border: 1px solid rgba(255, 255, 255, 0.1);
-      padding: 1rem 1.2rem;
-      margin-bottom: 1.2rem;
-      box-shadow: 0 8px 20px rgba(0, 255, 255, 0.05);
-    }
-
-    .glass-section h2 {
-      font-size: 1.2rem;
-      color: var(--accent);
-      margin-bottom: 0.5rem;
-    }
-
-    button {
-      background: linear-gradient(45deg, #00c6ff, #0072ff);
-      border: none;
-      color: white;
-      padding: 14px 28px;
-      font-size: 1.1rem;
-      border-radius: 50px;
-      cursor: pointer;
-      transition: all 0.3s ease;
-      font-family: 'Orbitron', sans-serif;
-      font-weight: bold;
-      margin-top: 1.5rem;
-      display: block;
-      margin-left: auto;
-      margin-right: auto;
-      box-shadow: 0 4px 15px rgba(0, 198, 255, 0.4);
-    }
-
-    button:hover {
-      transform: translateY(-3px);
-      box-shadow: 0 6px 20px rgba(0, 198, 255, 0.6);
-    }
-
-    @keyframes fadeIn {
-      from { opacity: 0; transform: translateY(20px); }
-      to { opacity: 1; transform: translateY(0); }
-    }
-
-    @media (max-width: 600px) {
-      .title {
-        font-size: 1.7rem;
-      }
-      .glass-card {
-        padding: 1.5rem;
-      }
-      button {
-        padding: 12px 20px;
-        font-size: 1rem;
-      }
-    }
-  </style>
->>>>>>> d9367e6e
+  <link rel="stylesheet" href="css/style.css" />
 </head>
 
 <body>
 
-  <nav class="glass-nav">
-    <ul>
-      <li><a href="#">Home</a></li>
-      <li><a href="input.html">Start Quiz</a></li>
-      <li><a href ="#features">Features</a></li>
-      <li><a href="about.html">About</a></li>
-    </ul>
-  </nav>
+  <section class="glass-card">
+    <h1 class="title">Discover Your Ideal Career Path</h1>
 
-  <main class="page-content">
-    <section class="glass-card">
-      <h1 class="title">Discover Your Ideal Career Path</h1>
-      <p class="subtitle">
-        Tired of guessing what career suits you best?  Our intelligent system uses your
-        <strong>interests</strong>, <strong>skills</strong>, and <strong>personality</strong> to match you with ideal careers.
+    <p class="subtitle fade-in">
+      Tired of guessing what career suits you best? 🚀 Our intelligent system uses your
+      <strong>interests</strong>, <strong>skills</strong>, and <strong>personality</strong> to match you with ideal careers.
+    </p>
+
+    <p class="subtitle fade-in">
+      Simply answer a few questions and let our system do the thinking. Your future is just a few clicks away.
+    </p>
+
+    <button onclick="window.location.href='input.html'">Get Started</button>
+  </section>
+
+ 
+ <section class="glass-card">
+    <h1 class="title">How does AI enhance career decision-making?</h1>
+
+   <section class="subtitle fade-in glass-card ">
+      <h2 >Learning Resources</h2>
+      <p >
+        AI-driven recommendations for educational content including curated courses, top-rated books, and recognized certifications.
       </p>
-      <p class="subtitle " >
-        Simply answer a few questions and let our system do the thinking. Your future is just a few clicks away.
-      </p>
-      <button onclick="window.location.href='input.html'">Get Started</button>
-    </section>
+</section>
+<section class="subtitle fade-in glass-card ">
+      <h2 >Role Matching</h2>
+      <p >
+AI analyzes user skills and interests to recommend career paths that align with real-world job roles, increasing relevance and fit.      </p>
+</section>
+<section class="subtitle fade-in glass-card ">
+      <h2 >Market Trends Insight</h2>
+      <p >AI tracks evolving job market trends to prioritize in-demand careers, helping users make future-proof decisions.     </p>
+</section>
+<section class="subtitle fade-in glass-card ">
+      <h2 >Personalized Roadmaps</h2>
+      <p >
+Based on user profiles, AI creates step-by-step career plans with goals, milestones, and role-specific advice for smooth progression.
 
-<<<<<<< HEAD
-    <section id="features" class="glass-card2">
-      <h1 class="title">How does AI enhance career decision-making?</h1>
-      <div class="grid-container">
-        <div class="nested-glass-card fade-in">
-          <h2 class="subtitle">Learning Resources</h2>
-          <p class="subtitle">
-            AI-driven recommendations for educational content including curated courses, top-rated books, and recognized certifications.
-          </p>
-        </div>
+     </p>
+</section>
 
-        <div class="nested-glass-card fade-in">
-          <h2 class="subtitle">Role Matching</h2>
-          <p class="subtitle">
-            AI analyzes user skills and interests to recommend career paths that align with real-world job roles, increasing relevance and fit.
-          </p>
-        </div>
-
-        <div class="nested-glass-card fade-in">
-          <h2 class="subtitle">Market Trends Insight</h2>
-          <p class="subtitle">
-            AI tracks evolving job market trends to prioritize in-demand careers, helping users make future-proof decisions.
-          </p>
-        </div>
-
-        <div class="nested-glass-card fade-in">
-          <h2 class="subtitle">Personalized Roadmaps</h2>
-          <p class="subtitle">
-            Based on user profiles, AI creates step-by-step career plans with goals, milestones, and role-specific advice for smooth progression.
-          </p>
-        </div>
-      </div>
-    </section>
-  </main>
-
-  <button id="backToTop" title="Go to top">⬆️ Back to Top</button>
+ </section>
 
   <script>
-    window.onload = function () {
-      const btn = document.getElementById("backToTop");
-      window.addEventListener("scroll", function () {
-        btn.style.display = window.scrollY > 100 ? "block" : "none";
-      });
-      btn.addEventListener("click", function () {
-        window.scrollTo({ top: 0, behavior: "smooth" });
-      });
-    };
-=======
-    <button onclick="window.location.href='/form'">Get Started</button>
-  </section>
-
-  <section class="glass-card">
-    <h1 class="title">How does AI enhance career decision-making?</h1>
-
-    <div class="glass-section">
-      <h2>Learning Resources</h2>
-      <p class="subtitle">
-        AI-driven recommendations for educational content including curated courses, top-rated books, and recognized certifications.
-      </p>
-    </div>
-
-    <div class="glass-section">
-      <h2>Role Matching</h2>
-      <p class="subtitle">
-        AI analyzes user skills and interests to recommend career paths that align with real-world job roles, increasing relevance and fit.
-      </p>
-    </div>
-
-    <div class="glass-section">
-      <h2>Market Trends Insight</h2>
-      <p class="subtitle">
-        AI tracks evolving job market trends to prioritize in-demand careers, helping users make future-proof decisions.
-      </p>
-    </div>
-
-    <div class="glass-section">
-      <h2>Personalized Roadmaps</h2>
-      <p class="subtitle">
-        Based on user profiles, AI creates step-by-step career plans with goals, milestones, and role-specific advice for smooth progression.
-      </p>
-    </div>
-  </section>
-
-  <script>
-    function checkPath() {
-      fetch('templates/form.html')
-        .then(response => {
-          if (response.ok) {
-            alert('File exists! Redirecting...');
-            window.location.href = 'templates/form.html';
-          } else {
-            alert('Error: File not found at templates/form.html');
-          }
-        })
-        .catch(error => {
-          alert('Network error: ' + error.message);
-        });
+    function scrollToForm() {
+      const form = document.getElementById("careerForm");
+      if (form) {
+        form.scrollIntoView({ behavior: "smooth" });
+      } else {
+        alert("Form not found. Make sure you add an element with ID 'careerForm'.");
+      }
     }
->>>>>>> d9367e6e
   </script>
 
 </body>
