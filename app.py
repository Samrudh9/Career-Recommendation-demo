--- conflicted
+++ resolved
@@ -1,121 +1,113 @@
-import pickle
-from flask import Flask, request, render_template
-import random  # Used to simulate job count
-
-app = Flask(__name__)
-
-# ✅ Load trained model from file
-def load_model():
-    try:
-        with open('model/career_model.pkl', 'rb') as f:
-            return pickle.load(f)
-    except FileNotFoundError:
-        print("❌ Model not found.")
-        return None
-
-model_package = load_model()
-# ✅ Normalize text
-def normalize(text):
-    return text.lower().replace('-', ' ').strip()
-
-# ✅ Simulated Job Count Lookup (you can replace this later with real API or scraped data)
-def fetch_job_count(career):
-    simulated_counts = {
-        "data scientist": 1300,
-        "project manager": 900,
-        "mobile app developer": 1100,
-        "frontend developer": 1000,
-        "backend developer": 980,
-    }
-    return simulated_counts.get(career.lower(), random.randint(200, 1000))
-
-# ✅ Normalize job demand score (0.0 to 1.0)
-def normalize_demand(count, min_jobs=50, max_jobs=2000):
-    return min(1.0, max(0.0, (count - min_jobs) / (max_jobs - min_jobs)))
-
-# ✅ Predict top 1 career with job demand enhancement
-def predict_career(interests, skills):
-    if model_package is None:
-        return [("Model not loaded", 0.0)]
-
-    # Normalize input
-    combined = []
-    if isinstance(interests, str):
-        combined += [normalize(x) for x in interests.split(',') if x.strip()]
-    if isinstance(skills, str):
-        combined += [normalize(x) for x in skills.split(',') if x.strip()]
-
-    print(f"DEBUG: Normalized input features: {combined}")
-
-    known_features = set(normalize(f) for f in model_package['feature_names'])
-    filtered = [f for f in combined if f in known_features]
-
-    print(f"DEBUG: Filtered input features: {filtered}")
-
-    # Encode input
-    mlb = model_package['feature_encoder']
-    X = mlb.transform([filtered])
-
-    model = model_package['classifier']
-    proba = model.predict_proba(X)[0]
-    careers = model.classes_
-
-    top_indices = proba.argsort()[-5:][::-1]
-    top_preds = [(careers[i], round(proba[i] * 100, 2)) for i in top_indices]
-
-    # Enhance with job demand
-    hybrid_scores = []
-    for career, conf in top_preds:
-        job_count = fetch_job_count(career)
-        demand_score = normalize_demand(job_count)
-        final_score = round(0.7 * (conf / 100) + 0.3 * demand_score, 4)
-        hybrid_scores.append((career, round(final_score * 100, 2)))
-
-    # Return only top 1
-    return sorted(hybrid_scores, key=lambda x: x[1], reverse=True)[:1]
-
-# ✅ Route: Home page
-@app.route('/')
-def home():
-    return render_template('form.html')
-
-# ✅ Route: Form submission
-@app.route('/submit', methods=['POST'])
-def submit():
-    name = request.form['name']
-    interests = request.form['interest']
-    skills = request.form['skills']
-
-    predictions = predict_career(interests, skills)
-    top_career, confidence = predictions[0]
-
-    # Debug prints to diagnose description issue
-    print(f"DEBUG: Predicted career: {top_career}")
-    description_dict = model_package.get('descriptions', {})
-    print(f"DEBUG: Description keys: {list(description_dict.keys())}")
-
-    description = description_dict.get(top_career, "Description not available for this career.")
-
-    # Process user input
-    interests_list = [x.strip() for x in interests.split(',') if x.strip()]
-    skills_list = [x.strip() for x in skills.split(',') if x.strip()]
-
-    return render_template('result.html',
-                           name=name,
-                           interests=', '.join(interests_list),
-                           skills=', '.join(skills_list),
-                           career=top_career,
-                           confidence=confidence,
-                           description=description)
-
-# ✅ Run app
-if __name__ == '__main__':
-    app.run(debug=True)
-<<<<<<< HEAD
-
-    
-
-=======
-    # code ends
-
->>>>>>> f6c0f980
+import pickle
+from flask import Flask, request, render_template
+import random  # Used to simulate job count
+
+app = Flask(__name__)
+
+# ✅ Load trained model from file
+def load_model():
+    try:
+        with open('model/career_model.pkl', 'rb') as f:
+            return pickle.load(f)
+    except FileNotFoundError:
+        print("❌ Model not found.")
+        return None
+
+model_package = load_model()
+# ✅ Normalize text
+def normalize(text):
+    return text.lower().replace('-', ' ').strip()
+
+# ✅ Simulated Job Count Lookup (you can replace this later with real API or scraped data)
+def fetch_job_count(career):
+    simulated_counts = {
+        "data scientist": 1300,
+        "project manager": 900,
+        "mobile app developer": 1100,
+        "frontend developer": 1000,
+        "backend developer": 980,
+    }
+    return simulated_counts.get(career.lower(), random.randint(200, 1000))
+
+# ✅ Normalize job demand score (0.0 to 1.0)
+def normalize_demand(count, min_jobs=50, max_jobs=2000):
+    return min(1.0, max(0.0, (count - min_jobs) / (max_jobs - min_jobs)))
+
+# ✅ Predict top 1 career with job demand enhancement
+def predict_career(interests, skills):
+    if model_package is None:
+        return [("Model not loaded", 0.0)]
+
+    # Normalize input
+    combined = []
+    if isinstance(interests, str):
+        combined += [normalize(x) for x in interests.split(',') if x.strip()]
+    if isinstance(skills, str):
+        combined += [normalize(x) for x in skills.split(',') if x.strip()]
+
+    print(f"DEBUG: Normalized input features: {combined}")
+
+    known_features = set(normalize(f) for f in model_package['feature_names'])
+    filtered = [f for f in combined if f in known_features]
+
+    print(f"DEBUG: Filtered input features: {filtered}")
+
+    # Encode input
+    mlb = model_package['feature_encoder']
+    X = mlb.transform([filtered])
+
+    model = model_package['classifier']
+    proba = model.predict_proba(X)[0]
+    careers = model.classes_
+
+    top_indices = proba.argsort()[-5:][::-1]
+    top_preds = [(careers[i], round(proba[i] * 100, 2)) for i in top_indices]
+
+    # Enhance with job demand
+    hybrid_scores = []
+    for career, conf in top_preds:
+        job_count = fetch_job_count(career)
+        demand_score = normalize_demand(job_count)
+        final_score = round(0.7 * (conf / 100) + 0.3 * demand_score, 4)
+        hybrid_scores.append((career, round(final_score * 100, 2)))
+
+    # Return only top 1
+    return sorted(hybrid_scores, key=lambda x: x[1], reverse=True)[:1]
+
+# ✅ Route: Home page
+@app.route('/')
+def home():
+    return render_template('form.html')
+
+# ✅ Route: Form submission
+@app.route('/submit', methods=['POST'])
+def submit():
+    name = request.form['name']
+    interests = request.form['interest']
+    skills = request.form['skills']
+
+    predictions = predict_career(interests, skills)
+    top_career, confidence = predictions[0]
+
+    # Debug prints to diagnose description issue
+    print(f"DEBUG: Predicted career: {top_career}")
+    description_dict = model_package.get('descriptions', {})
+    print(f"DEBUG: Description keys: {list(description_dict.keys())}")
+
+    description = description_dict.get(top_career, "Description not available for this career.")
+
+    # Process user input
+    interests_list = [x.strip() for x in interests.split(',') if x.strip()]
+    skills_list = [x.strip() for x in skills.split(',') if x.strip()]
+
+    return render_template('result.html',
+                           name=name,
+                           interests=', '.join(interests_list),
+                           skills=', '.join(skills_list),
+                           career=top_career,
+                           confidence=confidence,
+                           description=description)
+
+# ✅ Run app
+if __name__ == '__main__':
+    app.run(debug=True)